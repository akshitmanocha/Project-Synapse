--- conflicted
+++ resolved
@@ -37,6 +37,7 @@
 """
 
 from __future__ import annotations
+import threading
 
 from typing import Any, Dict, List, Optional, TypedDict, Callable, Tuple
 import os
@@ -46,12 +47,7 @@
 from dotenv import load_dotenv
 from langgraph.graph import StateGraph, END
 import concurrent.futures
-<<<<<<< HEAD
-import threading
-
-
-=======
->>>>>>> 7544fdd2
+
 from langchain_core.messages import SystemMessage, HumanMessage
 from langchain_groq import ChatGroq
 
